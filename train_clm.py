
import os

import random; random.seed(1001)

import torch
try:
    torch.cuda.manual_seed(1001)
except:
    print('no NVIDIA driver found')
    torch.manual_seed(1001)
from torch.autograd import Variable

<<<<<<< HEAD
import torch.nn as nn

import numpy as np
=======
from torch import nn
>>>>>>> af990d08

from seqmod.modules.lm import LM
from seqmod import utils as u

from seqmod.misc.trainer import CLMTrainer
from seqmod.misc.loggers import StdLogger, VisdomLogger
from seqmod.misc.optimizer import Optimizer
from seqmod.misc.dataset import Dict, BlockDataset
from seqmod.misc.early_stopping import EarlyStopping


def make_clm_hook(d, max_seq_len=200, gpu=False, samples=5,
                  method='sample', temperature=1, batch_size=10):
    lang_d, *conds_d = d
    sampled_conds = []
    for _ in range(samples):
        sample = [d.index(random.sample(d.vocab, 1)[0]) for d in conds_d]
        sampled_conds.append(sample)

    def hook(trainer, epoch, batch_num, checkpoint):
        trainer.log('info', 'Generating text...')
        for conds in sampled_conds:
            conds_str = ''
            for idx, (cond_d, sampled_c) in enumerate(zip(conds_d, conds)):
                conds_str += (str(cond_d.vocab[sampled_c]) + '; ')
            trainer.log("info", "\n***\nConditions: " + conds_str)
            scores, hyps = trainer.model.generate(
                lang_d, max_seq_len=max_seq_len, gpu=gpu,
                method=method, temperature=temperature,
                batch_size=batch_size, conds=conds)
            hyps = [u.format_hyp(score, hyp, hyp_num + 1, lang_d)
                    for hyp_num, (score, hyp) in enumerate(zip(scores, hyps))]
            trainer.log("info", ''.join(hyps) + "\n")
        trainer.log("info", '***\n')

    return hook
<<<<<<< HEAD
=======


def read_meta(path, sep=';', fileid='filepath'):
    import csv
    metadata = {}
    with open(path) as f:
        rows = csv.reader(f)
        header = next(rows)
        for row in rows:
            row = dict(zip(header, row))
            metadata[row[fileid]] = row
    return metadata


def compute_length(l, length_bins):
    length = len(l)
    output = None
    for length_bin in length_bins[::-1]:
        if length > length_bin:
            output = length_bin
            break
    else:
        output = -1
    return output


def load_lines(rootfiles, metapath,
               input_format='txt',
               include_length=True,
               length_bins=[50, 100, 150, 300],
               categories=()):
    metadata = read_meta(metapath)
    for idx, f in enumerate(rootfiles):
        filename = os.path.basename(f)
        if filename in metadata:
            conds = []
            row = metadata[filename]
            for c in categories:
                conds.append(row[c])
            with open(f, 'r') as lines:
                for l in lines:
                    l = l.strip()
                    if not l:
                        continue
                    lconds = [c for c in conds]
                    if include_length:
                        lconds.append(compute_length(l, length_bins))
                    yield l, lconds
        else:
            print("Couldn't find [%s]" % f)


def tensor_from_files(lines, lang_d, conds_d):
    def chars_gen():
        for line, conds in lines:
            conds = [d.index(c) for d, c in zip(conds_d, conds)]
            for char in next(lang_d.transform([line])):
                yield [char] + conds
    return torch.LongTensor(list(chars_gen())).t().contiguous()
>>>>>>> af990d08


if __name__ == '__main__':
    import argparse
    parser = argparse.ArgumentParser()
    # model
    parser.add_argument('--layers', default=1, type=int)
    parser.add_argument('--cell', default='LSTM')
<<<<<<< HEAD
    parser.add_argument('--emb_dim', default=48, type=int)
    parser.add_argument('--cond_emb_dim', default=24)
    parser.add_argument('--hid_dim', default=640, type=int)
=======
    parser.add_argument('--emb_dim', default=200, type=int)
    parser.add_argument('--cond_emb_dim', default=20)
    parser.add_argument('--hid_dim', default=200, type=int)
>>>>>>> af990d08
    parser.add_argument('--dropout', default=0.3, type=float)
    parser.add_argument('--word_dropout', default=0.0, type=float)
    parser.add_argument('--tie_weights', action='store_true')
    parser.add_argument('--deepout_layers', default=0, type=int)
    parser.add_argument('--deepout_act', default='MaxOut')
    # dataset
    parser.add_argument('--metapath', required=True)
    parser.add_argument('--filebatch', type=int, default=500)
    parser.add_argument('--path', required=True)
    parser.add_argument('--processed', action='store_true')
    parser.add_argument('--max_size', default=1000000, type=int)
    parser.add_argument('--min_freq', default=1, type=int)
    parser.add_argument('--lower', action='store_true')
    parser.add_argument('--num', action='store_true')
    parser.add_argument('--level', default='token')
    # training
    parser.add_argument('--epochs', default=10, type=int)
    parser.add_argument('--batch_size', default=200, type=int)
    parser.add_argument('--bptt', default=150, type=int)
    parser.add_argument('--gpu', action='store_true')
    parser.add_argument('--test_split', type=float, default=0.1)
    parser.add_argument('--dev_split', type=float, default=0.05)
    parser.add_argument('--load_dict', action='store_true')
    parser.add_argument('--load_model', action='store_true')
    parser.add_argument('--save_dict', action='store_true')
    parser.add_argument('--save_model', action='store_true')
    parser.add_argument('--dict_path')
    parser.add_argument('--model_path')
    parser.add_argument('--save_data_prefix',
                        help='Prefix for caching preprocessed batches')
    # - optimizer
    parser.add_argument('--optim', default='Adam', type=str)
    parser.add_argument('--learning_rate', default=0.01, type=float)
    parser.add_argument('--learning_rate_decay', default=0.5, type=float)
    parser.add_argument('--start_decay_at', default=5, type=int)
    parser.add_argument('--decay_every', default=1, type=int)
    parser.add_argument('--max_grad_norm', default=5., type=float)
    parser.add_argument('--early_stopping', default=-1, type=int)
    # - check
    parser.add_argument('--seed', default=None)
    parser.add_argument('--decoding_method', default='sample')
    parser.add_argument('--max_seq_len', default=25, type=int)
    parser.add_argument('--temperature', default=1, type=float)
    parser.add_argument('--checkpoint', default=200, type=int)
    parser.add_argument('--hooks_per_epoch', default=5, type=int)
    parser.add_argument('--log_checkpoints', action='store_true')
    parser.add_argument('--visdom_server', default='localhost')
    parser.add_argument('--save', action='store_true')
    parser.add_argument('--prefix', default='model', type=str)
    args = parser.parse_args()

    filenames = [os.path.join(args.path, f) for f in os.listdir(args.path)]
<<<<<<< HEAD
    if args.load_dict:
        print('Loading dicts...')
        assert args.dict_path, "load_dict requires dict_path"
        d = u.load_model(args.dict_path)
        lang_d, *conds_d = d
    else:
        print("Fitting dicts...")
        # lang Dict
        lang_d = Dict(max_size=args.max_size, min_freq=args.min_freq,
                      eos_token=u.EOS, bos_token=u.BOS)
        # cond Dicts
        lines = load_lines(filenames, args.metapath)
        nconds = len(next(lines)[1])
        conds_d = [Dict(sequential=False, force_unk=False)
                   for _ in range(nconds)]
        d = [lang_d] + conds_d
        fit_dicts(lines, d)
        if args.save_dict:
            assert args.dict_path, "save_dict requires dict_path"
            u.save_model(d, args.dict_path)

    # conditional structure
    conds = []
=======
    lines_gen = lambda: load_lines(filenames, args.metapath)
    print("Processing datasets...")
    lang_d = Dict(max_size=args.max_size, min_freq=args.min_freq,
                  eos_token=u.EOS, bos_token=u.BOS)
    n_conds = len(next(lines_gen())[1])
    conds_d = [Dict(sequential=False, force_unk=False) for _ in range(n_conds)]
    d = [lang_d] + conds_d

    print("Fitting dicts...")
    ls, cs = zip(*lines_gen())
    print("Fitting language Dict...")
    lang_d.fit(ls)
    print("Fitting condition Dicts...")
    for cond_d, c in zip(conds_d, zip(*cs)):
        cond_d.fit([c])

>>>>>>> af990d08
    print(' * vocabulary size. %d' % len(lang_d))
    # conditional structure
    conds = []
    for idx, subd in enumerate(conds_d):
        print(' * condition [%d] with cardinality %d' % (idx, len(subd)))
        conds.append({'varnum': len(subd), 'emb_dim': args.cond_emb_dim})

<<<<<<< HEAD
    if args.load_model:
        print('Loading model...')
        assert args.model_path, "load_model requires model_path"
        model = u.load_model(args.model_path)
    else:
        print('Building model...')
        model = LM(len(lang_d), args.emb_dim, args.hid_dim,
                   num_layers=args.layers, cell=args.cell,
                   dropout=args.dropout, tie_weights=args.tie_weights,
                   deepout_layers=args.deepout_layers,
                   deepout_act=args.deepout_act,
                   word_dropout=args.word_dropout,
                   target_code=lang_d.get_unk(), conds=conds)
        model.apply(u.make_initializer())
    print(model)
    print(' * n parameters. %d' % model.n_params())
    
=======
    print("Transforming dataset...")
    examples = tuple(tensor_from_files(lines_gen(), lang_d, conds_d))
    train, valid, test = BlockDataset.splits_from_data(
        examples, d, args.batch_size, args.bptt, gpu=args.gpu,
        test=args.test_split, dev=args.dev_split)

    print('Building model...')
    model = LM(len(lang_d), args.emb_dim, args.hid_dim,
               num_layers=args.layers, cell=args.cell,
               dropout=args.dropout, tie_weights=args.tie_weights,
               deepout_layers=args.deepout_layers,
               deepout_act=args.deepout_act,
               word_dropout=args.word_dropout,
               target_code=lang_d.get_unk(), conds=conds)
    model.apply(u.make_initializer())

>>>>>>> af990d08
    if args.gpu:
        model.cuda()

    optim = Optimizer(
        model.parameters(), args.optim, args.learning_rate, args.max_grad_norm,
        lr_decay=args.learning_rate_decay, start_decay_at=args.start_decay_at,
        decay_every=args.decay_every)
    criterion = nn.CrossEntropyLoss()

    # hooks
    early_stopping = None
    if args.early_stopping > 0:
        early_stopping = EarlyStopping(args.early_stopping)
    check_hook = make_clm_hook(
        d, max_seq_len=args.max_seq_len, samples=5, gpu=args.gpu,
        method=args.decoding_method, temperature=args.temperature)

    # loggers
    visdom_logger = VisdomLogger(
        log_checkpoints=args.log_checkpoints, title=args.prefix, env='clm',
        server='http://' + args.visdom_server)
    std_logger = StdLogger()

    trainer = CLMTrainer(
        model, {'train': train, 'valid': valid, 'test': test},
        criterion, optim)
    num_checkpoints = min(
        1, len(train) // (args.checkpoint * args.hooks_per_epoch))
    trainer.add_loggers(std_logger, visdom_logger)
    trainer.add_hook(check_hook, num_checkpoints=num_checkpoints)
    trainer.train(args.epochs, args.checkpoint, gpu=args.gpu)<|MERGE_RESOLUTION|>--- conflicted
+++ resolved
@@ -11,13 +11,7 @@
     torch.manual_seed(1001)
 from torch.autograd import Variable
 
-<<<<<<< HEAD
 import torch.nn as nn
-
-import numpy as np
-=======
-from torch import nn
->>>>>>> af990d08
 
 from seqmod.modules.lm import LM
 from seqmod import utils as u
@@ -54,8 +48,6 @@
         trainer.log("info", '***\n')
 
     return hook
-<<<<<<< HEAD
-=======
 
 
 def read_meta(path, sep=';', fileid='filepath'):
@@ -115,7 +107,6 @@
             for char in next(lang_d.transform([line])):
                 yield [char] + conds
     return torch.LongTensor(list(chars_gen())).t().contiguous()
->>>>>>> af990d08
 
 
 if __name__ == '__main__':
@@ -124,15 +115,9 @@
     # model
     parser.add_argument('--layers', default=1, type=int)
     parser.add_argument('--cell', default='LSTM')
-<<<<<<< HEAD
     parser.add_argument('--emb_dim', default=48, type=int)
     parser.add_argument('--cond_emb_dim', default=24)
     parser.add_argument('--hid_dim', default=640, type=int)
-=======
-    parser.add_argument('--emb_dim', default=200, type=int)
-    parser.add_argument('--cond_emb_dim', default=20)
-    parser.add_argument('--hid_dim', default=200, type=int)
->>>>>>> af990d08
     parser.add_argument('--dropout', default=0.3, type=float)
     parser.add_argument('--word_dropout', default=0.0, type=float)
     parser.add_argument('--tie_weights', action='store_true')
@@ -185,7 +170,6 @@
     args = parser.parse_args()
 
     filenames = [os.path.join(args.path, f) for f in os.listdir(args.path)]
-<<<<<<< HEAD
     if args.load_dict:
         print('Loading dicts...')
         assert args.dict_path, "load_dict requires dict_path"
@@ -209,24 +193,6 @@
 
     # conditional structure
     conds = []
-=======
-    lines_gen = lambda: load_lines(filenames, args.metapath)
-    print("Processing datasets...")
-    lang_d = Dict(max_size=args.max_size, min_freq=args.min_freq,
-                  eos_token=u.EOS, bos_token=u.BOS)
-    n_conds = len(next(lines_gen())[1])
-    conds_d = [Dict(sequential=False, force_unk=False) for _ in range(n_conds)]
-    d = [lang_d] + conds_d
-
-    print("Fitting dicts...")
-    ls, cs = zip(*lines_gen())
-    print("Fitting language Dict...")
-    lang_d.fit(ls)
-    print("Fitting condition Dicts...")
-    for cond_d, c in zip(conds_d, zip(*cs)):
-        cond_d.fit([c])
-
->>>>>>> af990d08
     print(' * vocabulary size. %d' % len(lang_d))
     # conditional structure
     conds = []
@@ -234,7 +200,6 @@
         print(' * condition [%d] with cardinality %d' % (idx, len(subd)))
         conds.append({'varnum': len(subd), 'emb_dim': args.cond_emb_dim})
 
-<<<<<<< HEAD
     if args.load_model:
         print('Loading model...')
         assert args.model_path, "load_model requires model_path"
@@ -251,25 +216,7 @@
         model.apply(u.make_initializer())
     print(model)
     print(' * n parameters. %d' % model.n_params())
-    
-=======
-    print("Transforming dataset...")
-    examples = tuple(tensor_from_files(lines_gen(), lang_d, conds_d))
-    train, valid, test = BlockDataset.splits_from_data(
-        examples, d, args.batch_size, args.bptt, gpu=args.gpu,
-        test=args.test_split, dev=args.dev_split)
-
-    print('Building model...')
-    model = LM(len(lang_d), args.emb_dim, args.hid_dim,
-               num_layers=args.layers, cell=args.cell,
-               dropout=args.dropout, tie_weights=args.tie_weights,
-               deepout_layers=args.deepout_layers,
-               deepout_act=args.deepout_act,
-               word_dropout=args.word_dropout,
-               target_code=lang_d.get_unk(), conds=conds)
-    model.apply(u.make_initializer())
-
->>>>>>> af990d08
+
     if args.gpu:
         model.cuda()
 
